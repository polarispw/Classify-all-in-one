<<<<<<< HEAD
# Classify all in one

## Features

- support various models: encoders, decoders, seq2seq
- support functions like full parameter training, fine-tuning, peft
- customize the structure of model, invisible to higher levels like data processor or trainer
- easily run with config.json and CLI

## Project structure

```python
Project/
|---configs/
	|---run_config.json	# hyper-parameters to run.py
    |---args_list.py	# args dataclass
|---data/
    |---augmentation.py	# data augmentaion
    |---file_utils.py	# utils for augmentation.py
	|---data_manager.py	# dataset class
    |---data_collator.py
    |---metric.py
|---data_lib/	# dir of datasets, manually created
|---models/
	|---modeling_bert.py
    |---...
|---train/
	|---trainer.py
	|---bert_trainer.py
	|---...
|---utils/
	|---chatgpt_api.py	# access to chatgpt
    |---task_methods_map.py
run.py
requirements.txt
```

## Usage

> the project based on 🤗[huggingface's](https://huggingface.co/docs) repo: `transformers`, `datasets`, `peft`, `evaluate`

### Quick start

1. prepare your env by `requirements.txt`
2. copy your dataset to `data_lib`, and implement your data manager. You can refer to the glue_mrpc dataset in `test.py` for your first try since it is well prepared by huggingface.
3. check the args in `config/run_config.json`, and change them to fit your task
4. use following command to start training:

   ```shell
   python run.py .\config\run_config.json
   ```

   records will be saved in `./archive`

### Customize

- We use a `TaskMethodMap` Class to manage methods to be called when training models.
- To add your own models, just check the `task_methods_dic` and add your own methods. They can be either API from huggingface or coded by yourself.

  ```python
  "[METHOD_NAME]": {
      "dataset": [DATA_MANAGER],
      "metric": [METRIC_FUNC],
      "data_collator": [DATA_COLLATOR],
      "tokenizer": [TOKENIZER],
      "model": [MODEL],
      "peft_config": [PEFT_CONFIG],
      "trainer": [TRAINER],
  }
  ```
=======
# NLP project template

## PLMs for classification tasks

### Features:

- support various models: encoders, decoders, seq2seq
- support functions like full parameter training, fine-tuning, p-tuning
- customize the structure of model, invisible to higher levels like data processor or trainer
- support various metrics
- customize lr scheduler, optimizer,
- convenient dataset for text in json files, support multi-labels and multi-text content
- easily run with config.json and CLI
- auto archive of logs, results and checkpoints, support tensorboard
- support multi-GPU and low memory for LLMs PEFT
- utils for data pre-process, visualization and a chatgpt api

```python
Project/
|---archive/	# dir of logs, checkpoints and results
|---configs/
	|---config.json	# default hyper-parameters
    |---args_list.py	# arg_parser class
|---data/
	|---preprocess.py	# any2json, profile the datasets: seq_len, labels 
    |---augmentation.py	# data augmentaion
	|---dataset.py
|---data_lib/	# dir of datasets
|---models/
	|---base_model.py	# abstract for calling 
    |---modeling_[model_name].py	# implement and customization of models
    |---...
|---solver/
    |---evaluator.py	# calculate loss
    |---lr_scheduler.py	# schedule learning rate
    |---optimizer.py	# library of optimizers
|---train/
	|---trainer.py	# basic trainer
	|---parallel_trainer.py	# train on multi-GPU
	|---...
|---test/
	|---test_[dataset_name].py	# various by datasets
|---utils/
	|---chatgpt_api.py	# access to chatgpt
    |---save.py	# create dir for every exp; save logs in CLI, checkpoints and tensorboard files
    |---...
|---scripts/
	|---train.sh	# receive hyper-parameters and call run.py for training
	|---test.sh	# receive hyper-parameters and call run.py for test
run.py
requirements.txt
```
>>>>>>> 5f78adcf
<|MERGE_RESOLUTION|>--- conflicted
+++ resolved
@@ -1,4 +1,3 @@
-<<<<<<< HEAD
 # Classify all in one
 
 ## Features
@@ -69,57 +68,4 @@
       "trainer": [TRAINER],
   }
   ```
-=======
-# NLP project template
-
-## PLMs for classification tasks
-
-### Features:
-
-- support various models: encoders, decoders, seq2seq
-- support functions like full parameter training, fine-tuning, p-tuning
-- customize the structure of model, invisible to higher levels like data processor or trainer
-- support various metrics
-- customize lr scheduler, optimizer,
-- convenient dataset for text in json files, support multi-labels and multi-text content
-- easily run with config.json and CLI
-- auto archive of logs, results and checkpoints, support tensorboard
-- support multi-GPU and low memory for LLMs PEFT
-- utils for data pre-process, visualization and a chatgpt api
-
-```python
-Project/
-|---archive/	# dir of logs, checkpoints and results
-|---configs/
-	|---config.json	# default hyper-parameters
-    |---args_list.py	# arg_parser class
-|---data/
-	|---preprocess.py	# any2json, profile the datasets: seq_len, labels 
-    |---augmentation.py	# data augmentaion
-	|---dataset.py
-|---data_lib/	# dir of datasets
-|---models/
-	|---base_model.py	# abstract for calling 
-    |---modeling_[model_name].py	# implement and customization of models
-    |---...
-|---solver/
-    |---evaluator.py	# calculate loss
-    |---lr_scheduler.py	# schedule learning rate
-    |---optimizer.py	# library of optimizers
-|---train/
-	|---trainer.py	# basic trainer
-	|---parallel_trainer.py	# train on multi-GPU
-	|---...
-|---test/
-	|---test_[dataset_name].py	# various by datasets
-|---utils/
-	|---chatgpt_api.py	# access to chatgpt
-    |---save.py	# create dir for every exp; save logs in CLI, checkpoints and tensorboard files
-    |---...
-|---scripts/
-	|---train.sh	# receive hyper-parameters and call run.py for training
-	|---test.sh	# receive hyper-parameters and call run.py for test
-run.py
-requirements.txt
-```
->>>>>>> 5f78adcf
+  